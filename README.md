--- conflicted
+++ resolved
@@ -58,15 +58,11 @@
 ```
 $ wget -c -i download_urls.txt -P your_target_path
 $ unzip 'your_target_path/*.zip' -d your_target_path
-<<<<<<< HEAD
-$ del -Rf your_target_path/*.zip
+$ rm -Rf your_target_path/*.zip
 ```
 You will have then to use the SignalProcessing library to generate data for each modalities uppong your need.
 
 We provide too a "ready to use" dataset that can be loaded in PyTorch with the data loader example provided in the [Loader](https://github.com/valeoai/RADIal/tree/main/loader) folder.
 ```
 $ wget https://www.dropbox.com/s/gp7gr67pio8u9nb/RADIal.zip
-=======
-$ rm -Rf your_target_path/*.zip
->>>>>>> 53c7e530
 ```